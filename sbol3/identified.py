<<<<<<< HEAD
from __future__ import annotations
=======
import abc
>>>>>>> c7cbdc39
import math
import posixpath
from typing import Union, List, Callable, Any, Optional
from urllib.parse import urlparse

import rdflib

from . import *
from .typing import *
from .utils import parse_class_name


class Identified(SBOLObject):
    """All SBOL-defined classes are directly or indirectly derived from
    the Identified abstract class. This inheritance means that all
    SBOL objects are uniquely identified using URIs that uniquely
    refer to these objects within an SBOL document or at locations on
    the World Wide Web.

    """

    def __init__(self, identity: str, type_uri: str,
                 *, name: str = None, description: str = None,
                 derived_from: Optional[Union[str, list[str]]] = None,
                 generated_by: List[str] = None,
                 measures: List[SBOLObject] = None) -> None:
        """
        :param identity: this object's Uniform Resource Identifier (URI).
            this URI MUST be globally unique among all other Identified
            object URIs. See SBOL 3.0.1 specification section 5.1.
            This can also be a `displayId`, which will be concatenated
            to a default namespace automatically.
        :param type_uri: the concrete type of this object, specified as
            a URI. These are typically in the SBOL3 namespace, like
            `http://sbols.org/v3#Sequence` or
            `http://sbols.org/v3#Component`. This can also be the type
            URI of an extension class.
        :param name: A human-readable name for this object, for display
            purposes.
        :param description: Per the SBOL 3.0.1 specification, "a more
            thorough text description" of this object.
        :param derived_from: The URIs of one or more SBOL or non-SBOL
            objects from which this object was derived. This property
            is defined by the PROV-O ontology.
        :param generated_by: The URIs of one or more prov:Activity
            objects that describe how this object was generated. This
            property is defined by the PROV-O ontology.
        :param measures: The URIs of one or more om:Measure objects,
            each of which refers to a om:Measure object that describes
            measured parameters for this object. om:Measure objects are
            defined by the OM ontology
        """
        super().__init__(identity)
        self._document = None
        self._display_id = TextProperty(self, SBOL_DISPLAY_ID, 0, 1)
        self.name = TextProperty(self, SBOL_NAME, 0, 1, initial_value=name)
        self.description = TextProperty(self, SBOL_DESCRIPTION, 0, 1,
                                        initial_value=description)
        self.derived_from: uri_list = URIProperty(self, PROV_DERIVED_FROM, 0, math.inf,
                                                  initial_value=derived_from)
        self.generated_by = ReferencedObject(self, PROV_GENERATED_BY, 0, math.inf,
                                             initial_value=generated_by)
        # The type_constraint for measures should really be Measure but
        # that's a circular dependency. Instead we make the type constraint
        # Identified to constrain it somewhat. Identified is the best we
        # can do since every other SBOL class requires Identified to be defined.
        self.measures = OwnedObject(self, SBOL_HAS_MEASURE, 0, math.inf,
                                    initial_value=measures,
                                    type_constraint=Identified)
        # Identity has been set by the SBOLObject constructor
        self._display_id = self._extract_display_id(self.identity)
        self._rdf_types: uri_list = URIProperty(self, RDF_TYPE, 1, math.inf,
                                                initial_value=[type_uri])

    @staticmethod
    def _is_valid_display_id(display_id: str) -> bool:
        if display_id is None:
            return True
        # A display id [...] value MUST be composed of only alphanumeric
        # or underscore characters and MUST NOT begin with a digit.
        # (Section 6.1)
        #
        # Make sure everything other than underscores are alphanumeric, and
        # make sure the first character is not a digit.
        #
        # Note: This implies that '_' is not a valid displayId because `isalnum()`
        # will return false if the string is empty, which it will be after we filter
        # out the lone underscore.
        return display_id.replace('_', '').isalnum() and not display_id[0].isdigit()

    @staticmethod
    def _extract_display_id(identity: str) -> Union[None, str]:
        if not identity:
            return None
        parsed = urlparse(identity)
        if not (parsed.scheme and parsed.netloc and parsed.path):
            # if the identity is not a URL, we cannot extract a display id
            # and display id is optional in this case
            return None
        display_id = parsed.path.split('/')[-1]
        if Identified._is_valid_display_id(display_id):
            return display_id
        else:
            msg = f'"{display_id}" is not a valid displayId.'
            msg += ' A displayId MUST be composed of only alphanumeric'
            msg += ' or underscore characters and MUST NOT begin with a digit.'
            raise ValueError(msg)

    @property
    def type_uri(self):
        return self._rdf_types[0]

    @property
    def document(self):
        return self._document

    @document.setter
    def document(self, value):
        self._document = value
        # Now assign document to the whole object hierarchy
        # rooted here
        # Note: we prevent an infinite loop by assigning to
        # `_document` instead of recursively entering this
        # method by assigning to `document`.

        def assign_document(x: Identified):
            x._document = value
        self.traverse(assign_document)

    def _validate_display_id(self, report: ValidationReport) -> None:
        if self.identity_is_url():
            if (self.display_id is not None and
                    Identified._is_valid_display_id(self.display_id) and
                    self.identity.endswith(self.display_id)):
                return
        else:
            if Identified._is_valid_display_id(self.display_id):
                return
        message = f'{self.display_id} is not a valid displayId for {self.identity}'
        report.addError(self.identity, None, message)

    def _update_identity(self, identity: str, display_id: str) -> None:
        """Updates the identity of an Identified when it is added to a
        parent object. SBOL compliant objects and URIs require updating
        whenever an owned object is added to a new parent.
        """
        if self._identity is not None:
            class_name = type(self).__name__
            msg = f'{class_name} already has identity {self.identity}'
            msg += ' and cannot be re-parented.'
            raise ValueError(msg)
        self._identity = identity
        self._display_id = display_id
        # Now cycle through any owned objects and update their identities
        for _, objects in self._owned_objects.items():
            for child in objects:
                if child.display_id:
                    new_display_id = child.display_id
                else:
                    # Generate a display id based on type and number
                    type_name = parse_class_name(child.type_uri)
                    counter_value = self.counter_value(type_name)
                    new_display_id = f'{type_name}{counter_value}'
                new_identity = posixpath.join(self.identity, new_display_id)
                child._update_identity(new_identity, new_display_id)

    def counter_value(self, type_name: str):
        result = 0
        for _, objects in self._owned_objects.items():
            for sibling in objects:
                if sibling.display_id and sibling.display_id.startswith(type_name):
                    counter_string = sibling.display_id[len(type_name):]
                    counter_int = int(counter_string)
                    if counter_int > result:
                        result = counter_int
        return result + 1

    @property
    def display_id(self):
        # display_id is a read only property
        return self._display_id

    @property
    def properties(self):
        return list(self._properties.keys())

    def clear_property(self, uri):
        """Clears the internal storage of a property based on the URI.
        This is for advanced usage only, and may cause inconsistent
        objects and/or graphs.

        USE WITH CARE.
        """
        # If the URI is not in _properties or _owned_objects
        # silently do nothing. This is for advanced usage, so
        # don't tell the user it wasn't there.
        if uri in self._properties:
            self._properties[uri] = []
        elif uri in self._owned_objects:
            self._owned_objects[uri] = []

    def _validate_properties(self, report: ValidationReport) -> None:
        """Call validate on all the properties. Pass the name of the
        property so the error message is more friendly.
        """
        for k, v in self.__dict__.items():
            if isinstance(v, Property):
                v.validate(k, report)

    def validate(self, report: ValidationReport = None) -> ValidationReport:
        if report is None:
            report = ValidationReport()
        # Do validations for Identified
        self._validate_display_id(report)
        self._validate_properties(report)
        # Validate all owned objects
        for object_list in self._owned_objects.values():
            for obj in object_list:
                obj.validate(report)
        return report

    def serialize(self, graph: rdflib.Graph):
        identity = rdflib.URIRef(self.identity)
        # graph.add((identity, rdflib.RDF.type, rdflib.URIRef(self.type_uri)))
        for prop, items in self._properties.items():
            if not items:
                continue
            rdf_prop = rdflib.URIRef(prop)
            for item in items:
                graph.add((identity, rdf_prop, item))
        for prop, items in self._owned_objects.items():
            if not items:
                continue
            rdf_prop = rdflib.URIRef(prop)
            for item in items:
                graph.add((identity, rdf_prop, rdflib.URIRef(item.identity)))
                item.serialize(graph)

    @abc.abstractmethod
    def accept(self, visitor: Any) -> Any:
        """
        An abstract method for concrete classes to override. This
        method is part of the visitor pattern implementation.

        :param visitor: Ignored
        :return: Unspecified
        :raises: NotImplementedError if not overridden
        """
        message = f'accept is not implemented for {type(self).__qualname__}'
        raise NotImplementedError(message)

    def traverse(self, func: Callable[['Identified'], None]):
        """Enable a traversal of this object and all of its children by
        invoking the passed function on all objects.
        """
        # Call the function on the children first, then self.
        for object_list in self._owned_objects.values():
            for obj in object_list:
                obj.traverse(func)
        func(self)<|MERGE_RESOLUTION|>--- conflicted
+++ resolved
@@ -1,8 +1,5 @@
-<<<<<<< HEAD
 from __future__ import annotations
-=======
 import abc
->>>>>>> c7cbdc39
 import math
 import posixpath
 from typing import Union, List, Callable, Any, Optional
